from copy import deepcopy
<<<<<<< HEAD
from collections import OrderedDict
=======
>>>>>>> 636c1709
from typing import Iterator

from torch import Tensor
from torch.nn import MaxPool2d
from torch.nn.parameter import Parameter
<<<<<<< HEAD
from torchvision.models.swin_transformer import SwinTransformerBlock
=======
>>>>>>> 636c1709
from ...utils import (
    BaseHook,
    FirstInputHook,
    OutputHook,
    DeepInversionBNFeatureHook,
    traverse_module,
)
from .base import *
from ..layers import DynamicConv2D


class BaseClassifierWrapper(BaseImageClassifier):

    def __init__(
        self,
        module: BaseImageClassifier,
        register_last_feature_hook=False,
    ) -> None:
        super().__init__(
            module.resolution,
            module.feature_dim,
            module.num_classes,
            register_last_feature_hook,
        )

        self.module = module

    def preprocess_config_before_save(self, config):
        # return config
        process_config = {}
        for k, v in config.items():
            if k != 'module':
                process_config[k] = v

        config['module'] = {
            'model_name': CLASSNAME_TO_NAME_MAPPING[self.module.__class__.__name__],
            'config': self.module.preprocess_config_before_save(
                self.module._config_mixin_dict
            ),
        }

        return super().preprocess_config_before_save(config)

    @staticmethod
    def postprocess_config_after_load(config):
        config['module'] = auto_classifier_from_pretrained(config['module'])
        return config


_activation = {
    'tanh': nn.Tanh,
    'relu': nn.ReLU,
    'relu6': nn.ReLU6,
    'sigmoid': nn.Sigmoid,
    'leaky_relu': nn.LeakyReLU,
    'none': nn.Identity,
}


def _neck_builder(neck_dim, activation='tanh'):

    activation_builder = _activation[activation]

    def _builder(input_dim, output_dim):
        return nn.Sequential(
            nn.BatchNorm1d(input_dim),
            nn.Linear(input_dim, neck_dim),
            activation_builder(),
            nn.Linear(neck_dim, output_dim),
        )

    return _builder


@register_model('neck')
class NeckWrapper(BaseClassifierWrapper):

    @ModelMixin.register_to_config_init
    def __init__(
        self,
        module: BaseImageClassifier,
        register_last_feature_hook=True,
        neck_dim=10,
        neck_activation='tanh',
        feature_compressed=False,
    ) -> None:

        def _output_transform(m: nn.Sequential):
            # self._feature_hook = FirstInputHook(m)
            def hook_fn(module, input, output):
                # print(type(input))
                # print(type(input[0]))
                # print(type(output))
                # print(type(output[0]))
                # exit()
                return output, {HOOK_NAME_FEATURE: input[0]}

            # print('hook register')
            if feature_compressed:
                m[-1].register_forward_hook(hook_fn)
            else:
                m.register_forward_hook(hook_fn)

        operate_fc(
            module,
            module.num_classes,
            _output_transform,
            _neck_builder(neck_dim=neck_dim, activation=neck_activation),
        )

        # self.module = module

        super().__init__(
            module,
            register_last_feature_hook,
        )

    def _forward_impl(self, image: Tensor, *args, **kwargs):
        result = self.module(image, *args, **kwargs)
        if isinstance(result, tuple):
            result, addition_info = result
            addition_info: dict
            if isinstance(result, tuple):
                result, new_addition_info = result
                addition_info.update(new_addition_info)
        else:
            addition_info = {}
        # print(type(result))
        # print(type(result[0]))
        # print(type(result[0][0]))
        # exit()
        return result, addition_info


# nn.modules.activation.__all__


def recurrent_replace_activation(module, activation='tanh'):

    replace_num = 0
    if isinstance(module, nn.Sequential):
        for i, m in enumerate(module):
            if m.__class__.__name__ in nn.modules.activation.__all__:
                module[i] = _activation[activation]()
                replace_num += 1
            else:
                replace_num += recurrent_replace_activation(m, activation)[1]
        return module, replace_num

    for name, m in module.named_children():
        if m.__class__.__name__ in nn.modules.activation.__all__:
            setattr(module, name, _activation[activation]())
            replace_num += 1
        else:
            replace_num += recurrent_replace_activation(m, activation)[1]
    return module, replace_num


@register_model('activation_replacer')
class ActivationReplacerWrapper(BaseClassifierWrapper):

    @ModelMixin.register_to_config_init
    def __init__(
        self,
        module: BaseImageClassifier,
        register_last_feature_hook=True,
        activation='relu',
    ) -> None:

        # replace every activation function in module with the input activation
        module, replace_num = recurrent_replace_activation(module, activation)

        print(replace_num)

        super().__init__(
            module,
            register_last_feature_hook,
        )

    def _forward_impl(self, image: Tensor, *args, **kwargs):
        return self.module(image, *args, **kwargs)


@register_model('vib')
class VibWrapper(BaseClassifierWrapper):

    @ModelMixin.register_to_config_init
    def __init__(
        self,
        module: BaseImageClassifier,
        register_last_feature_hook=False,
    ) -> None:
        super().__init__(
            module,
            # module.resolution,
            # module.feature_dim,
            # module.num_classes,
            register_last_feature_hook,
        )

        # self.module = module
        self.hidden_dim = module.feature_dim
        self.output_dim = module.num_classes
        self.k = self.hidden_dim // 2
        self.st_layer = nn.Linear(self.hidden_dim, self.k * 2)
        # operate_fc(self.module, self.k * 2, None)
        self.fc_layer = nn.Linear(self.k, module.num_classes)

        # self.feature_hook = FirstInputHook(self.fc_layer)

    # def get_last_feature_hook(self) -> BaseHook:
    #     return self.feature_hook

    @staticmethod
    def postprocess_config_after_load(config):
        config['module'] = auto_classifier_from_pretrained(
            config['module'], register_last_feature_hook=True
        )
        return config

    def _forward_impl(self, image: torch.Tensor, *args, **kwargs):

        # self._inner_hook.clear_feature()
        _, hook_res = self.module(image, *args, **kwargs)

        # # self._check_hook(HOOK_NAME_FEATURE)

        feature = hook_res[HOOK_NAME_FEATURE]

        statics = self.st_layer(feature)

        # statics, _ = self.module(image, *args, **kwargs)

        mu, std = statics[:, : self.k], statics[:, self.k : self.k * 2]

        self._last_statics = mu, std

        std = F.softplus(std - 5, beta=1)

        # eps = torch.FloatTensor(std.size()).normal_().to(std)
        eps = torch.randn_like(std)
        feat = mu + std * eps
        out = self.fc_layer(feat)

        return out, {'mu': mu, 'std': std, HOOK_NAME_FEATURE: feat}


def get_default_create_hidden_hook_fn(num: int = 3):

    param_num = num

    def _fn(model: BaseImageClassifier):
        linear_modules = []

        def _visit_fn(module):
            if isinstance(module, (nn.Conv2d, SwinTransformerBlock)):
                linear_modules.append(module)

        traverse_module(model, _visit_fn)
        linear_modules = linear_modules[1:]

        num = min(param_num, len(linear_modules))
        splitnum = (len(linear_modules) + 1) // (num + 1)
        use_nums = [splitnum * (i + 1) - 1 for i in range(num)]
        use_linear_modules = [linear_modules[i] for i in use_nums]
        return [FirstInputHook(l) for l in use_linear_modules]

    return _fn


def origin_vgg16_64_hidden_hook_fn(module):
    hiddens_hooks = []

    def _add_hook_fn(module):
        if isinstance(module, MaxPool2d):
            hiddens_hooks.append(OutputHook(module))

    traverse_module(module, _add_hook_fn, call_middle=False)
    return hiddens_hooks


@register_model('bido')
class BiDOWrapper(BaseClassifierWrapper):

    @ModelMixin.register_to_config_init
    def __init__(
        self,
        module: BaseImageClassifier,
        register_last_feature_hook=False,
        create_hidden_hook_fn: Optional[Callable] = None,
    ) -> None:
        super().__init__(
            module,
            # module.resolution,
            # module.feature_dim,
            # module.num_classes,
            register_last_feature_hook,
        )

        # self.module = module

        create_hidden_hook_fn = (
            create_hidden_hook_fn
            if create_hidden_hook_fn is not None
            else get_default_create_hidden_hook_fn()
        )

        self.hidden_hooks = create_hidden_hook_fn(self.module)
        print(f'hidden hook num: {len(self.hidden_hooks)}')
        # exit()

    # def get_last_feature_hook(self) -> BaseHook:
    #     return self.module.get_last_feature_hook()

    def unwrap(self):
        return self.module

    def _forward_impl(self, image: Tensor, *args, **kwargs):
        forward_res, addition_info = self.module(image, *args, **kwargs)
        addition_info[HOOK_NAME_HIDDEN] = [h.get_feature() for h in self.hidden_hooks]
        return forward_res, addition_info


@register_model('lora')
class LoraWrapper(BaseClassifierWrapper):

    def _get_split_idx(self, length, ratio):
        if ratio == 0:
            return 0
        if isinstance(ratio, int):
            return length // ratio
        if 0 < ratio < 1:
            return int(length * ratio)
        raise RuntimeError(f'ratio {ratio} is invalid.')

    @ModelMixin.register_to_config_init
    def __init__(
        self,
        module: BaseImageClassifier,
        register_last_feature_hook=False,
        # create_hidden_hook_fn: Optional[Callable] = None,
        lora_dim=5,
        start_ratio=3,
        end_ratio=1,
        lora_step=1,
        a_k=0,
        b_k=0,
    ) -> None:
        super().__init__(
            module,
            # module.resolution,
            # module.feature_dim,
            # module.num_classes,
            register_last_feature_hook,
        )

        optim_nodes = nn.ModuleList()

        lins: list[nn.Linear] = []
        convs: list[nn.Conv2d] = []

        def _visit_linear(module):
            if isinstance(module, nn.Linear):
                lins.append(module)
            elif isinstance(module, nn.Conv2d):
                convs.append(module)

        traverse_module(module, _visit_linear, call_middle=False)

        start_idx = self._get_split_idx(len(convs), start_ratio)
        end_idx = self._get_split_idx(len(convs), end_ratio)

        lora_idx = 0

        lora_step_cnt = lora_step - 1
        for i, conv in enumerate(convs[start_idx:end_idx]):
            # if i % lora_step != 0:
            #     continue
            lora_step_cnt += 1
            if lora_step_cnt >= lora_step:
                lora_step_cnt -= lora_step
            else:
                continue
            if a_k == 0:
                node_a = nn.Conv2d(
                    conv.in_channels,
                    lora_dim,
                    kernel_size=conv.kernel_size,
                    stride=conv.stride,
                    padding=conv.padding,
                    dilation=conv.dilation,
                    groups=conv.groups,
                    bias=False,
                    padding_mode=conv.padding_mode,
                )
            else:
                # print(conv.groups)
                # exit()
                node_a = DynamicConv2D(
                    conv.in_channels,
                    lora_dim,
                    kernel_size=conv.kernel_size,
                    stride=conv.stride,
                    padding=conv.padding,
                    dilation=conv.dilation,
                    groups=conv.groups,
                    bias=False,
                    # padding_mode=conv.padding_mode,
                    K=a_k,
                )
            if b_k == 0:
                node_b = nn.Conv2d(
                    lora_dim, conv.out_channels, kernel_size=1, bias=conv.bias
                )
            else:
                node_b = DynamicConv2D(
                    lora_dim, conv.out_channels, kernel_size=1, bias=conv.bias, K=b_k
                )
            nn.init.zeros_(node_b.weight)

            if node_b.bias is not None:
                nn.init.zeros_(node_b.bias)

            optim_nodes.append(node_a)
            optim_nodes.append(node_b)
            conv._lora_idx = lora_idx

            def hook_fn(module, inp, oup):
                lora_idx = module._lora_idx
                node_a = optim_nodes[2 * lora_idx]
                node_b = optim_nodes[2 * lora_idx + 1]
                a_out = node_a(inp[0])
                b_out = node_b(a_out)

                return b_out + oup

            conv.register_forward_hook(hook_fn)

            lora_idx += 1

        # lins = lins[:-1]
        print('add lora num: ', len(optim_nodes))

        for i, conv in enumerate(convs[end_idx:]):
            optim_nodes.append(conv)

        print(f'full tune num: ', len(convs) - end_idx)

        optim_nodes.append(lins[-1])

        self.optim_nodes = optim_nodes

        self.freeze_to_train()

    # def parameters(self, recurse: bool = True) -> Iterator[Parameter]:
    #     print('get optim nodes parameters')
    #     return self.optim_nodes.parameters(recurse)

    def freeze_to_train(self):

        for p in self.parameters():
            p.requires_grad_(False)
        for p in self.optim_nodes.parameters():
            p.requires_grad_(True)

    def unwrap(self) -> BaseImageClassifier:
        model = deepcopy(self.module)

        def _visit(module):
            if isinstance(module, nn.Conv2d) and hasattr(module, '_lora_idx'):
                idx = module._lora_idx
                del module._lora_idx
                conv1 = self.optim_nodes[2 * idx]
                conv2 = self.optim_nodes[2 * idx + 1]

                combined_weight = torch.matmul(
                    conv2.weight.view(conv2.out_channels, -1),
                    conv1.weight.view(conv1.out_channels, -1),
                ).view(conv2.out_channels, conv1.in_channels, *conv1.kernel_size)

                module.weight.data.add_(combined_weight.data)
                if conv2.bias is not None:
                    module.bias.data.add_(conv2.bias.data)
                module._forward_hooks = OrderedDict()

        traverse_module(model, _visit, call_middle=False)

        return model

    def _forward_impl(self, image: Tensor, *args, **kwargs):
        forward_res, addition_info = self.module(image, *args, **kwargs)
        # addition_info[HOOK_NAME_HIDDEN] = [h.get_feature() for h in self.hidden_hooks]
        return forward_res, addition_info


@register_model('growlora')
class GrowLoraWrapper(BaseClassifierWrapper):

    def _get_split_idx(self, length, ratio):
        if ratio == 0:
            return 0
        if isinstance(ratio, int):
            return length // ratio
        if 0 < ratio < 1:
            return int(length * ratio)
        raise RuntimeError(f'ratio {ratio} is invalid.')

    @ModelMixin.register_to_config_init
    def __init__(
        self,
        module: BaseImageClassifier,
        register_last_feature_hook=False,
        # create_hidden_hook_fn: Optional[Callable] = None,
        start_lora_dim=3,
        end_lora_dim=8,
        start_ratio=3,
        end_ratio=1,
        lora_step=1,
    ) -> None:
        super().__init__(
            module,
            # module.resolution,
            # module.feature_dim,
            # module.num_classes,
            register_last_feature_hook,
        )

        optim_nodes = nn.ModuleList()

        lins: list[nn.Linear] = []
        convs: list[nn.Conv2d] = []

        def _visit_linear(module):
            if isinstance(module, nn.Linear):
                lins.append(module)
            elif isinstance(module, nn.Conv2d):
                convs.append(module)

        traverse_module(module, _visit_linear, call_middle=False)

        start_idx = self._get_split_idx(len(convs), start_ratio)
        end_idx = self._get_split_idx(len(convs), end_ratio)
        end_lora_dim += 1

        # convs = convs[len(convs) // 3 :]
        lora_idx = 0
        for i, conv in enumerate(convs[start_idx:end_idx]):
            lora_dim = start_lora_dim + int(
                (i) * (end_lora_dim - start_lora_dim) // (end_idx - start_idx)
            )
            if i % lora_step != 0:
                continue
            node_a = nn.Conv2d(
                conv.in_channels,
                lora_dim,
                kernel_size=conv.kernel_size,
                stride=conv.stride,
                padding=conv.padding,
                dilation=conv.dilation,
                groups=conv.groups,
                bias=False,
                padding_mode=conv.padding_mode,
            )
            node_b = nn.Conv2d(
                lora_dim, conv.out_channels, kernel_size=1, bias=conv.bias
            )
            nn.init.zeros_(node_b.weight)
            # print(conv.in_channels, lora_dim, conv.out_channels, end=' | ')

            if node_b.bias is not None:
                nn.init.zeros_(node_b.bias)

            optim_nodes.append(node_a)
            optim_nodes.append(node_b)
            conv._lora_idx = lora_idx

            def hook_fn(module, inp, oup):
                lora_idx = module._lora_idx
                node_a = optim_nodes[2 * lora_idx]
                node_b = optim_nodes[2 * lora_idx + 1]
                a_out = node_a(inp[0])
                b_out = node_b(a_out)

                return b_out + oup

            conv.register_forward_hook(hook_fn)

            lora_idx += 1

        # lins = lins[:-1]
        print('add lora num: ', len(optim_nodes))
        # exit()

        for i, conv in enumerate(convs[end_idx:]):
            optim_nodes.append(conv)

        print(f'full tune num: ', len(convs) - end_idx)

        optim_nodes.append(lins[-1])

        self.optim_nodes = optim_nodes

        self.freeze_to_train()

    # def parameters(self, recurse: bool = True) -> Iterator[Parameter]:
    #     print('get optim nodes parameters')
    #     return self.optim_nodes.parameters(recurse)

    def freeze_to_train(self):

        for p in self.parameters():
            p.requires_grad_(False)
        for p in self.optim_nodes.parameters():
            p.requires_grad_(True)

    def unwrap(self) -> BaseImageClassifier:
        model = deepcopy(self.module)

        def _visit(module):
            if isinstance(module, nn.Conv2d) and hasattr(module, '_lora_idx'):
                idx = module._lora_idx
                del module._lora_idx
                conv1 = self.optim_nodes[2 * idx]
                conv2 = self.optim_nodes[2 * idx + 1]

                combined_weight = torch.matmul(
                    conv2.weight.view(conv2.out_channels, -1),
                    conv1.weight.view(conv1.out_channels, -1),
                ).view(conv2.out_channels, conv1.in_channels, *conv1.kernel_size)

                module.weight.data.add_(combined_weight.data)
                if conv2.bias is not None:
                    module.bias.data.add_(conv2.bias.data)
                module._forward_hooks = OrderedDict()

        traverse_module(model, _visit, call_middle=False)

        return model

    def _forward_impl(self, image: Tensor, *args, **kwargs):
        forward_res, addition_info = self.module(image, *args, **kwargs)
        # addition_info[HOOK_NAME_HIDDEN] = [h.get_feature() for h in self.hidden_hooks]
        return forward_res, addition_info


def get_default_deepinversion_bn_hook_fn(num: int = 3):

    def _fn(model: BaseImageClassifier):
        bn_modules = []
        for m in model.modules():
            if isinstance(m, nn.BatchNorm2d):
                bn_modules.append(m)
        return [DeepInversionBNFeatureHook(l) for l in bn_modules]

    return _fn


class DeepInversionWrapper(BaseImageClassifier):

    def __init__(
        self,
        module: BaseImageClassifier,
        register_last_feature_hook=False,
        create_bn_hook_fn: Optional[Callable] = None,
    ) -> None:
        super().__init__(
            module.resolution,
            module.feature_dim,
            module.num_classes,
            register_last_feature_hook,
        )

        self.module = module

        create_bn_hook_fn = (
            create_bn_hook_fn
            if create_bn_hook_fn is not None
            else get_default_deepinversion_bn_hook_fn()
        )

        self.bn_hooks = create_bn_hook_fn(module)

    def get_last_feature_hook(self) -> BaseHook:
        return self.module.get_last_feature_hook()

    def _forward_impl(self, image: Tensor, *args, **kwargs):
        forward_res, addition_info = self.module(image, *args, **kwargs)
        addition_info[HOOK_NAME_DEEPINVERSION_BN] = [
            h.get_feature() for h in self.bn_hooks
        ]
        return forward_res, addition_info


<<<<<<< HEAD
@register_model('lrc')
class LRCWrapper(BaseClassifierWrapper):

    def _get_split_idx(self, length, ratio):
        if ratio == 0:
            return 0
        if isinstance(ratio, int):
            return length // ratio
        if 0 < ratio < 1:
            return int(length * ratio)
        raise RuntimeError(f'ratio {ratio} is invalid.')
=======
class _ConditionMLP1d(nn.Module):

    def __init__(
        self,
        in_features,
        cond_features_num,
        cond_features_dim,
        hidden_features=None,
        out_features=None,
        act_layer=nn.GELU,
    ):
        super().__init__()

        out_features = out_features or in_features
        hidden_features = hidden_features or in_features
        self.fc1 = nn.Linear(in_features + cond_features_dim, hidden_features)

        self.act = act_layer()
        self.fc2 = nn.Linear(hidden_features, out_features)
        # self.drop = nn.Dropout(drop)

        self.cond_embedding = nn.Embedding(cond_features_num, cond_features_dim)

    def forward(self, x, cond):
        ori_x = x
        cond = self.cond_embedding(cond)
        x = torch.cat([x, cond], dim=-1)
        x = self.fc1(x)
        x = self.act(x)
        # x = self.drop(x)
        x = self.fc2(x) + ori_x
        # x = self.drop(x)
        return x


@register_model('cond_purifier')
class ConditionPurifierWrapper(BaseClassifierWrapper):
>>>>>>> 636c1709

    @ModelMixin.register_to_config_init
    def __init__(
        self,
        module: BaseImageClassifier,
<<<<<<< HEAD
        register_last_feature_hook=False,
        # create_hidden_hook_fn: Optional[Callable] = None,
        keep_rank_or_ratio: int | float | list[int] = 1.0,
        start_ratio=0,
        end_ratio=1,
=======
        cond_features_dim=512,
        register_last_feature_hook=False,
>>>>>>> 636c1709
    ) -> None:
        super().__init__(
            module,
            register_last_feature_hook,
        )

<<<<<<< HEAD
        self.keep_rank_or_ratio = keep_rank_or_ratio
        self.start_ratio = start_ratio
        self.end_ratio = end_ratio

        self.compression()

        # self.lins = lins[-1]
        # self.convs = convs[-1]

    def compression(self):

        lins: list[nn.Linear] = []
        convs: list[nn.Conv2d] = []

        def _visit_compression(module):
            if isinstance(module, nn.Linear):
                lins.append(module)
            elif isinstance(module, nn.Conv2d):
                convs.append(module)

        traverse_module(self.module, _visit_compression, call_middle=False)

        lins = lins[:-1]

        conv_start_idx = self._get_split_idx(len(convs), self.start_ratio)
        conv_end_idx = self._get_split_idx(len(convs), self.end_ratio)

        lin_start_idx = self._get_split_idx(len(lins), self.start_ratio)
        lin_end_idx = self._get_split_idx(len(lins), self.end_ratio)

        for lin in lins[lin_start_idx:lin_end_idx]:
            self._split_linear(lin, self.keep_rank_or_ratio)

        for conv in convs[conv_start_idx:conv_end_idx]:
            self._split_conv(conv, self.keep_rank_or_ratio)

    @torch.no_grad()
    def _split_conv(self, conv: nn.Conv2d, keep_rank_or_ratio):

        # (O, I, K, K)
        original_weight = conv.weight.data
        # (O, I * K * K)
        reshaped_weight = original_weight.reshape(original_weight.size(0), -1)

        # hw = original_weight.shape[-1] * original_weight.shape[-2]

        full_rank = min(reshaped_weight.shape[1], reshaped_weight.shape[0])

        # (O, full_rank), (full_rank), (I * K * K, full_rank)
        U, S, V = torch.svd(reshaped_weight)
        if isinstance(keep_rank_or_ratio, float):
            if keep_rank_or_ratio == 1.0:
                # print("AA")
                k = full_rank
            elif keep_rank_or_ratio == 0.0:
                k = 0
            else:
                # print("BB")
                # cumulative_energy = torch.cumsum(S, dim=0) / torch.sum(S)
                # k = (
                #     torch.searchsorted(
                #         cumulative_energy, torch.tensor(keep_rank_or_ratio)
                #     ).item()
                #     + 1
                # )
                k = int(full_rank * keep_rank_or_ratio)
                # k = (k - 1) // hw + 1
                k = min(k, full_rank)
        else:
            # print("CC")
            k = keep_rank_or_ratio

        # select_dim = k * hw

        # (O, k), (k), (I * K * K, k)
        U_k = U[:, :k]
        S_k = torch.diag(S[:k])
        V_k = V[:, :k]

        print(f"origin dim: {full_rank} new dim: {k}")

        node_a = nn.Conv2d(
            conv.in_channels,
            k,
            kernel_size=conv.kernel_size,
            stride=conv.stride,
            padding=conv.padding,
            dilation=conv.dilation,
            groups=conv.groups,
            bias=False,
            padding_mode=conv.padding_mode,
        )
        node_b = nn.Conv2d(
            k, conv.out_channels, kernel_size=1, bias=conv.bias is not None
        )

        # print(U.shape, S.shape, V.shape)
        # print(U_k.shape, S_k.shape, V_k.shape)
        # print(conv.weight.shape, node_a.weight.shape, node_b.weight.shape)
        # # exit()

        # print(
        #     f"V_K.T shape: {V_k.T.shape}",
        #     " ",
        #     conv.in_channels * conv.kernel_size[0] * conv.kernel_size[1],
        #     "node_a shape: ",
        #     node_a.weight.shape,
        #     # V_k.T.view(k, conv.in_channels, *conv.kernel_size).shape,
        # )

        node_a.weight.data = V_k.T.reshape(
            k, conv.in_channels, conv.kernel_size[0], conv.kernel_size[1]
        )
        node_b.weight.data = (U_k @ S_k).reshape(conv.out_channels, k, 1, 1)
        if conv.bias is not None:
            node_b.bias.data = conv.bias

        # return nn.Sequential(node_a, node_b)
        conv._lrc_node_a = node_a
        conv._lrc_node_b = node_b
        conv._lrc_save_require_grad = conv.weight.requires_grad
        conv.requires_grad_(False)

        def _new_forward(self, x):
            a_out = self._lrc_node_a(x)
            b_out = self._lrc_node_b(a_out)
            return b_out

        conv._lrc_save_forward = conv.forward

        conv.forward = _new_forward.__get__(conv, conv.__class__)

    # @torch.no_grad()
    # def _split_conv(self, conv: nn.Conv2d, keep_rank_or_ratio):

    #     # (O, I, K, K)
    #     original_weight = conv.weight.data
    #     # (O, I * K * K)
    #     reshaped_weight = original_weight.reshape(original_weight.size(0), -1)

    #     # (I*K*K, O)
    #     transpose_weight = reshaped_weight.transpose(0, 1)

    #     hw = original_weight.shape[-1] * original_weight.shape[-2]

    #     # (I*K*K, O), (O), (O, O)
    #     U, S, V = torch.svd(transpose_weight)
    #     if isinstance(keep_rank_or_ratio, float):
    #         if keep_rank_or_ratio == 1.0:
    #             # print("AA")
    #             k = reshaped_weight.shape[1]
    #         elif keep_rank_or_ratio == 0.0:
    #             k = 0
    #         else:
    #             # print("BB")
    #             cumulative_energy = torch.cumsum(S, dim=0) / torch.sum(S)
    #             k = (
    #                 torch.searchsorted(
    #                     cumulative_energy, torch.tensor(keep_rank_or_ratio)
    #                 ).item()
    #                 + 1
    #             )
    #             # k = (k - 1) // hw + 1
    #             k = min(k, reshaped_weight.shape[1])
    #     else:
    #         # print("CC")
    #         k = keep_rank_or_ratio * hw

    #     # select_dim = k * hw

    #     # (I*K*K, k), (k), (O, k)
    #     U_k = U[:, :k]
    #     S_k = torch.diag(S[:k])
    #     V_k = V[:, :k]

    #     print(f"origin dim: {original_weight.shape[1]} new dim: {k}")

    #     node_a = nn.Conv2d(
    #         conv.in_channels,
    #         k,
    #         kernel_size=conv.kernel_size,
    #         stride=conv.stride,
    #         padding=conv.padding,
    #         dilation=conv.dilation,
    #         groups=conv.groups,
    #         bias=False,
    #         padding_mode=conv.padding_mode,
    #     )
    #     node_b = nn.Conv2d(
    #         k, conv.out_channels, kernel_size=1, bias=conv.bias is not None
    #     )

    #     print(U.shape, S.shape, V.shape)
    #     print(U_k.shape, S_k.shape, V_k.shape)
    #     print(conv.weight.shape, node_a.weight.shape, node_b.weight.shape)
    #     # exit()

    #     print(
    #         f"V_K.T shape: {V_k.T.shape}",
    #         " ",
    #         conv.in_channels * conv.kernel_size[0] * conv.kernel_size[1],
    #         "node_a shape: ",
    #         node_a.weight.shape,
    #         # V_k.T.view(k, conv.in_channels, *conv.kernel_size).shape,
    #     )

    #     node_a.weight.data = (U_k @ S_k).reshape(
    #         k, conv.in_channels, conv.kernel_size[0], conv.kernel_size[1]
    #     )
    #     node_b.weight.data = V_k.T.reshape(conv.out_channels, k, 1, 1)
    #     if conv.bias is not None:
    #         node_b.bias.data = conv.bias

    #     # return nn.Sequential(node_a, node_b)
    #     conv._lrc_node_a = node_a
    #     conv._lrc_node_b = node_b
    #     conv._lrc_save_require_grad = conv.weight.requires_grad
    #     conv.requires_grad_(False)

    #     def _new_forward(self, x):
    #         a_out = self._lrc_node_a(x)
    #         b_out = self._lrc_node_b(a_out)
    #         return b_out

    #     conv._lrc_save_forward = conv.forward

    #     conv.forward = _new_forward.__get__(conv, conv.__class__)

    def _split_linear(self, linear: nn.Linear, keep_rank_or_ratio):

        # (O. I)
        original_weight = linear.weight.data
        # (O, I), (I), (I, I)
        U, S, V = torch.svd(original_weight)
        full_rank = min(original_weight.shape[0], original_weight.shape[1])
        if isinstance(keep_rank_or_ratio, float):
            # cumulative_energy = torch.cumsum(S, dim=0) / torch.sum(S)
            # k = (
            #     torch.searchsorted(
            #         cumulative_energy, torch.tensor(keep_rank_or_ratio)
            #     ).item()
            #     + 1
            # )

            k = int(full_rank * keep_rank_or_ratio)
            k = min(k, len(S))
        else:
            k = keep_rank_or_ratio
        # (O, k), (k), (k, I)
        U_k = U[:, :k]
        S_k = torch.diag(S[:k])
        V_k = V[:, :k]
        node_a = nn.Linear(linear.in_features, k, bias=False)
        node_b = nn.Linear(k, linear.out_features, bias=linear.bias is not None)

        node_a.weight.data = V_k.T
        node_b.weight.data = U_k @ S_k
        if linear.bias is not None:
            node_b.bias.data = linear.bias

        linear._lrc_node_a = node_a
        linear._lrc_node_b = node_b
        linear._lrc_save_require_grad = linear.weight.requires_grad
        linear.requires_grad_(False)

        def _new_forward(self, x):
            a_out = self._lrc_node_a(x)
            b_out = self._lrc_node_b(a_out)
            return b_out

        linear._lrc_save_forward = linear.forward

        linear.forward = _new_forward.__get__(linear, linear.__class__)

        return nn.Sequential(node_a, node_b)

    def unwrap(self) -> BaseImageClassifier:
        model = deepcopy(self.module)

        def _visit(module):
            if isinstance(module, nn.Conv2d) and hasattr(module, '_lrc_node_a'):
                conv1 = module._lrc_node_a
                conv2 = module._lrc_node_b

                combined_weight = torch.matmul(
                    conv2.weight.view(conv2.out_channels, -1),
                    conv1.weight.view(conv1.out_channels, -1),
                ).view(conv2.out_channels, conv1.in_channels, *conv1.kernel_size)

                module.weight.data = combined_weight.data
                if conv2.bias is not None:
                    module.bias.data = conv2.bias.data

                del module._lrc_node_a, module._lrc_node_b

                module.forward = module._lrc_save_forward
                module.requires_grad_(module._lrc_save_require_grad)

            if isinstance(module, nn.Linear) and hasattr(module, '_lrc_node_a'):
                linear1 = module._lrc_node_a
                linear2 = module._lrc_node_b

                combined_weight = torch.matmul(linear2.weight, linear1.weight)

                module.weight.data = combined_weight.data
                if linear2.bias is not None:
                    module.bias.data = linear2.bias.data
                del module._lrc_node_a, module._lrc_node_b
                module.forward = module._lrc_save_forward
                module.requires_grad_(module._lrc_save_require_grad)

        traverse_module(model, _visit, call_middle=False)

        return model
=======
        self.module.eval()

        for p in self.module.parameters():
            p.requires_grad = False

        self.purifier = _ConditionMLP1d(
            in_features=self.module.num_classes,
            cond_features_num=self.module.num_classes,
            cond_features_dim=cond_features_dim,
            hidden_features=cond_features_dim // 2,
            out_features=self.module.feature_dim,
            act_layer=nn.ReLU,
        )

    def parameters(self, recurse: bool = True) -> Iterator[Parameter]:
        return self.purifier.parameters(recurse=recurse)

    def train(self, mode: bool = True):
        return self.purifier.train(mode)

    def eval(self):
        return self.purifier.eval()

    def _forward_impl(self, image: Tensor, *args, **kwargs):
        forward_res, addition_info = self.module(image, *args, **kwargs)
        # addition_info[HOOK_NAME_HIDDEN] = [h.get_feature() for h in self.hidden_hooks]
        addition_info['ori_logits'] = forward_res
        cond = torch.argmax(forward_res, dim=-1)
        forward_res = self.purifier(forward_res, cond)
        return forward_res, addition_info

class Inversion(nn.Module):
    def __init__(self, nc, ngf, nz, truncation, c):
        super(Inversion, self).__init__()

        self.nc = nc
        self.ngf = ngf
        self.nz = nz
        self.truncation = truncation
        self.c = c

        self.decoder = nn.Sequential(
            # input is Z
            nn.ConvTranspose2d(nz, ngf * 8, 4, 1, 0),
            nn.BatchNorm2d(ngf * 8),
            nn.Tanh(),
            # state size. (ngf*8) x 4 x 4
            nn.ConvTranspose2d(ngf * 8, ngf * 4, 4, 2, 1),
            nn.BatchNorm2d(ngf * 4),
            nn.Tanh(),
            # state size. (ngf*4) x 8 x 8
            nn.ConvTranspose2d(ngf * 4, ngf * 2, 4, 2, 1),
            nn.BatchNorm2d(ngf * 2),
            nn.Tanh(),
            # state size. (ngf*2) x 16 x 16
            nn.ConvTranspose2d(ngf * 2, ngf, 4, 2, 1),
            nn.BatchNorm2d(ngf),
            nn.Tanh(),
            # state size. (ngf) x 32 x 32
            nn.ConvTranspose2d(ngf, nc, 4, 2, 1),
            nn.Sigmoid()
            # state size. (nc) x 64 x 64
        )

    def forward(self, x):
        topk, indices = torch.topk(x, self.truncation)
        topk = torch.clamp(torch.log(topk), min=-1000) + self.c
        topk_min = topk.min(1, keepdim=True)[0]
        topk = topk + F.relu(-topk_min)
        x = torch.zeros(len(x), self.nz).cuda().scatter_(1, indices, topk)

        x = x.view(-1, self.nz, 1, 1)
        x = self.decoder(x)
        x = x.view(-1, 1, 64, 64)
        return x

@register_model('adv_purifier')
class AdversarialPurifierWrapper(BaseClassifierWrapper):

    @ModelMixin.register_to_config_init
    def __init__(
        self,
        module: BaseImageClassifier,
        path: str,
        device: str, 
        iteration: int,
        eta: float,
        eps: float,
        register_last_feature_hook=False,
    ) -> None:
        super().__init__(
            module,
            register_last_feature_hook,
        )

        self.module.eval()
        self.iteration = iteration
        self.eta = eta
        self.eps = eps

        for p in self.module.parameters():
            p.requires_grad = False

        self.inversion = Inversion(nc=1, ngf=128, nz=530, truncation=530, c=50)
        self.inversion.load_state_dict(state_dict=torch.load(path, map_location='cpu'), strict=True)
        self.inversion.to(device=device)
        self.inversion.eval()
    
    def get_noise(self, ori_logit: Tensor, cur_logit: Tensor, grad: Tensor, eta: float, eps: float):
        logit = cur_logit + eta * torch.sign(grad)
        l = torch.argmax(ori_logit)
        m = torch.relu(torch.max(logit) - logit[l])
        logit[l] += m
        noise = logit - ori_logit
        if torch.norm(noise, p=1) > eps:
            noise *= (eps / torch.norm(noise, p=1))
        return noise
    
    

    def parameters(self, recurse: bool = True) -> Iterator[Parameter]:
        return self.purifier.inversion(recurse=recurse)
>>>>>>> 636c1709

    def _forward_impl(self, image: Tensor, *args, **kwargs):
        forward_res, addition_info = self.module(image, *args, **kwargs)
        # addition_info[HOOK_NAME_HIDDEN] = [h.get_feature() for h in self.hidden_hooks]
<<<<<<< HEAD
        # print(type(forward_res), type(addition_info))
        # exit()
        return forward_res, addition_info
=======
        addition_info['ori_logits'] = forward_res
        ori_logit = forward_res
        cur_logit = torch.tensor(forward_res, requires_grad=True)
        optimizer = torch.optim.Adam(cur_logit, lr=0.0002, betas=(0.5, 0.999), amsgrad=True)
        for i in range(self.iteration):
            recon = self.inversion(torch.softmax(cur_logit))
            loss = F.mse_loss(recon, image)
            loss.backward()
            cur_logit = ori_logit + self.get_noise(ori_logit=ori_logit, cur_logit=cur_logit, grad=loss.grad, eta=self.eta, eps=self.eps)
        return torch.softmax(cur_logit), addition_info
>>>>>>> 636c1709
<|MERGE_RESOLUTION|>--- conflicted
+++ resolved
@@ -1,17 +1,11 @@
 from copy import deepcopy
-<<<<<<< HEAD
 from collections import OrderedDict
-=======
->>>>>>> 636c1709
 from typing import Iterator
 
 from torch import Tensor
 from torch.nn import MaxPool2d
 from torch.nn.parameter import Parameter
-<<<<<<< HEAD
 from torchvision.models.swin_transformer import SwinTransformerBlock
-=======
->>>>>>> 636c1709
 from ...utils import (
     BaseHook,
     FirstInputHook,
@@ -705,19 +699,6 @@
         return forward_res, addition_info
 
 
-<<<<<<< HEAD
-@register_model('lrc')
-class LRCWrapper(BaseClassifierWrapper):
-
-    def _get_split_idx(self, length, ratio):
-        if ratio == 0:
-            return 0
-        if isinstance(ratio, int):
-            return length // ratio
-        if 0 < ratio < 1:
-            return int(length * ratio)
-        raise RuntimeError(f'ratio {ratio} is invalid.')
-=======
 class _ConditionMLP1d(nn.Module):
 
     def __init__(
@@ -755,344 +736,19 @@
 
 @register_model('cond_purifier')
 class ConditionPurifierWrapper(BaseClassifierWrapper):
->>>>>>> 636c1709
 
     @ModelMixin.register_to_config_init
     def __init__(
         self,
         module: BaseImageClassifier,
-<<<<<<< HEAD
-        register_last_feature_hook=False,
-        # create_hidden_hook_fn: Optional[Callable] = None,
-        keep_rank_or_ratio: int | float | list[int] = 1.0,
-        start_ratio=0,
-        end_ratio=1,
-=======
         cond_features_dim=512,
         register_last_feature_hook=False,
->>>>>>> 636c1709
     ) -> None:
         super().__init__(
             module,
             register_last_feature_hook,
         )
 
-<<<<<<< HEAD
-        self.keep_rank_or_ratio = keep_rank_or_ratio
-        self.start_ratio = start_ratio
-        self.end_ratio = end_ratio
-
-        self.compression()
-
-        # self.lins = lins[-1]
-        # self.convs = convs[-1]
-
-    def compression(self):
-
-        lins: list[nn.Linear] = []
-        convs: list[nn.Conv2d] = []
-
-        def _visit_compression(module):
-            if isinstance(module, nn.Linear):
-                lins.append(module)
-            elif isinstance(module, nn.Conv2d):
-                convs.append(module)
-
-        traverse_module(self.module, _visit_compression, call_middle=False)
-
-        lins = lins[:-1]
-
-        conv_start_idx = self._get_split_idx(len(convs), self.start_ratio)
-        conv_end_idx = self._get_split_idx(len(convs), self.end_ratio)
-
-        lin_start_idx = self._get_split_idx(len(lins), self.start_ratio)
-        lin_end_idx = self._get_split_idx(len(lins), self.end_ratio)
-
-        for lin in lins[lin_start_idx:lin_end_idx]:
-            self._split_linear(lin, self.keep_rank_or_ratio)
-
-        for conv in convs[conv_start_idx:conv_end_idx]:
-            self._split_conv(conv, self.keep_rank_or_ratio)
-
-    @torch.no_grad()
-    def _split_conv(self, conv: nn.Conv2d, keep_rank_or_ratio):
-
-        # (O, I, K, K)
-        original_weight = conv.weight.data
-        # (O, I * K * K)
-        reshaped_weight = original_weight.reshape(original_weight.size(0), -1)
-
-        # hw = original_weight.shape[-1] * original_weight.shape[-2]
-
-        full_rank = min(reshaped_weight.shape[1], reshaped_weight.shape[0])
-
-        # (O, full_rank), (full_rank), (I * K * K, full_rank)
-        U, S, V = torch.svd(reshaped_weight)
-        if isinstance(keep_rank_or_ratio, float):
-            if keep_rank_or_ratio == 1.0:
-                # print("AA")
-                k = full_rank
-            elif keep_rank_or_ratio == 0.0:
-                k = 0
-            else:
-                # print("BB")
-                # cumulative_energy = torch.cumsum(S, dim=0) / torch.sum(S)
-                # k = (
-                #     torch.searchsorted(
-                #         cumulative_energy, torch.tensor(keep_rank_or_ratio)
-                #     ).item()
-                #     + 1
-                # )
-                k = int(full_rank * keep_rank_or_ratio)
-                # k = (k - 1) // hw + 1
-                k = min(k, full_rank)
-        else:
-            # print("CC")
-            k = keep_rank_or_ratio
-
-        # select_dim = k * hw
-
-        # (O, k), (k), (I * K * K, k)
-        U_k = U[:, :k]
-        S_k = torch.diag(S[:k])
-        V_k = V[:, :k]
-
-        print(f"origin dim: {full_rank} new dim: {k}")
-
-        node_a = nn.Conv2d(
-            conv.in_channels,
-            k,
-            kernel_size=conv.kernel_size,
-            stride=conv.stride,
-            padding=conv.padding,
-            dilation=conv.dilation,
-            groups=conv.groups,
-            bias=False,
-            padding_mode=conv.padding_mode,
-        )
-        node_b = nn.Conv2d(
-            k, conv.out_channels, kernel_size=1, bias=conv.bias is not None
-        )
-
-        # print(U.shape, S.shape, V.shape)
-        # print(U_k.shape, S_k.shape, V_k.shape)
-        # print(conv.weight.shape, node_a.weight.shape, node_b.weight.shape)
-        # # exit()
-
-        # print(
-        #     f"V_K.T shape: {V_k.T.shape}",
-        #     " ",
-        #     conv.in_channels * conv.kernel_size[0] * conv.kernel_size[1],
-        #     "node_a shape: ",
-        #     node_a.weight.shape,
-        #     # V_k.T.view(k, conv.in_channels, *conv.kernel_size).shape,
-        # )
-
-        node_a.weight.data = V_k.T.reshape(
-            k, conv.in_channels, conv.kernel_size[0], conv.kernel_size[1]
-        )
-        node_b.weight.data = (U_k @ S_k).reshape(conv.out_channels, k, 1, 1)
-        if conv.bias is not None:
-            node_b.bias.data = conv.bias
-
-        # return nn.Sequential(node_a, node_b)
-        conv._lrc_node_a = node_a
-        conv._lrc_node_b = node_b
-        conv._lrc_save_require_grad = conv.weight.requires_grad
-        conv.requires_grad_(False)
-
-        def _new_forward(self, x):
-            a_out = self._lrc_node_a(x)
-            b_out = self._lrc_node_b(a_out)
-            return b_out
-
-        conv._lrc_save_forward = conv.forward
-
-        conv.forward = _new_forward.__get__(conv, conv.__class__)
-
-    # @torch.no_grad()
-    # def _split_conv(self, conv: nn.Conv2d, keep_rank_or_ratio):
-
-    #     # (O, I, K, K)
-    #     original_weight = conv.weight.data
-    #     # (O, I * K * K)
-    #     reshaped_weight = original_weight.reshape(original_weight.size(0), -1)
-
-    #     # (I*K*K, O)
-    #     transpose_weight = reshaped_weight.transpose(0, 1)
-
-    #     hw = original_weight.shape[-1] * original_weight.shape[-2]
-
-    #     # (I*K*K, O), (O), (O, O)
-    #     U, S, V = torch.svd(transpose_weight)
-    #     if isinstance(keep_rank_or_ratio, float):
-    #         if keep_rank_or_ratio == 1.0:
-    #             # print("AA")
-    #             k = reshaped_weight.shape[1]
-    #         elif keep_rank_or_ratio == 0.0:
-    #             k = 0
-    #         else:
-    #             # print("BB")
-    #             cumulative_energy = torch.cumsum(S, dim=0) / torch.sum(S)
-    #             k = (
-    #                 torch.searchsorted(
-    #                     cumulative_energy, torch.tensor(keep_rank_or_ratio)
-    #                 ).item()
-    #                 + 1
-    #             )
-    #             # k = (k - 1) // hw + 1
-    #             k = min(k, reshaped_weight.shape[1])
-    #     else:
-    #         # print("CC")
-    #         k = keep_rank_or_ratio * hw
-
-    #     # select_dim = k * hw
-
-    #     # (I*K*K, k), (k), (O, k)
-    #     U_k = U[:, :k]
-    #     S_k = torch.diag(S[:k])
-    #     V_k = V[:, :k]
-
-    #     print(f"origin dim: {original_weight.shape[1]} new dim: {k}")
-
-    #     node_a = nn.Conv2d(
-    #         conv.in_channels,
-    #         k,
-    #         kernel_size=conv.kernel_size,
-    #         stride=conv.stride,
-    #         padding=conv.padding,
-    #         dilation=conv.dilation,
-    #         groups=conv.groups,
-    #         bias=False,
-    #         padding_mode=conv.padding_mode,
-    #     )
-    #     node_b = nn.Conv2d(
-    #         k, conv.out_channels, kernel_size=1, bias=conv.bias is not None
-    #     )
-
-    #     print(U.shape, S.shape, V.shape)
-    #     print(U_k.shape, S_k.shape, V_k.shape)
-    #     print(conv.weight.shape, node_a.weight.shape, node_b.weight.shape)
-    #     # exit()
-
-    #     print(
-    #         f"V_K.T shape: {V_k.T.shape}",
-    #         " ",
-    #         conv.in_channels * conv.kernel_size[0] * conv.kernel_size[1],
-    #         "node_a shape: ",
-    #         node_a.weight.shape,
-    #         # V_k.T.view(k, conv.in_channels, *conv.kernel_size).shape,
-    #     )
-
-    #     node_a.weight.data = (U_k @ S_k).reshape(
-    #         k, conv.in_channels, conv.kernel_size[0], conv.kernel_size[1]
-    #     )
-    #     node_b.weight.data = V_k.T.reshape(conv.out_channels, k, 1, 1)
-    #     if conv.bias is not None:
-    #         node_b.bias.data = conv.bias
-
-    #     # return nn.Sequential(node_a, node_b)
-    #     conv._lrc_node_a = node_a
-    #     conv._lrc_node_b = node_b
-    #     conv._lrc_save_require_grad = conv.weight.requires_grad
-    #     conv.requires_grad_(False)
-
-    #     def _new_forward(self, x):
-    #         a_out = self._lrc_node_a(x)
-    #         b_out = self._lrc_node_b(a_out)
-    #         return b_out
-
-    #     conv._lrc_save_forward = conv.forward
-
-    #     conv.forward = _new_forward.__get__(conv, conv.__class__)
-
-    def _split_linear(self, linear: nn.Linear, keep_rank_or_ratio):
-
-        # (O. I)
-        original_weight = linear.weight.data
-        # (O, I), (I), (I, I)
-        U, S, V = torch.svd(original_weight)
-        full_rank = min(original_weight.shape[0], original_weight.shape[1])
-        if isinstance(keep_rank_or_ratio, float):
-            # cumulative_energy = torch.cumsum(S, dim=0) / torch.sum(S)
-            # k = (
-            #     torch.searchsorted(
-            #         cumulative_energy, torch.tensor(keep_rank_or_ratio)
-            #     ).item()
-            #     + 1
-            # )
-
-            k = int(full_rank * keep_rank_or_ratio)
-            k = min(k, len(S))
-        else:
-            k = keep_rank_or_ratio
-        # (O, k), (k), (k, I)
-        U_k = U[:, :k]
-        S_k = torch.diag(S[:k])
-        V_k = V[:, :k]
-        node_a = nn.Linear(linear.in_features, k, bias=False)
-        node_b = nn.Linear(k, linear.out_features, bias=linear.bias is not None)
-
-        node_a.weight.data = V_k.T
-        node_b.weight.data = U_k @ S_k
-        if linear.bias is not None:
-            node_b.bias.data = linear.bias
-
-        linear._lrc_node_a = node_a
-        linear._lrc_node_b = node_b
-        linear._lrc_save_require_grad = linear.weight.requires_grad
-        linear.requires_grad_(False)
-
-        def _new_forward(self, x):
-            a_out = self._lrc_node_a(x)
-            b_out = self._lrc_node_b(a_out)
-            return b_out
-
-        linear._lrc_save_forward = linear.forward
-
-        linear.forward = _new_forward.__get__(linear, linear.__class__)
-
-        return nn.Sequential(node_a, node_b)
-
-    def unwrap(self) -> BaseImageClassifier:
-        model = deepcopy(self.module)
-
-        def _visit(module):
-            if isinstance(module, nn.Conv2d) and hasattr(module, '_lrc_node_a'):
-                conv1 = module._lrc_node_a
-                conv2 = module._lrc_node_b
-
-                combined_weight = torch.matmul(
-                    conv2.weight.view(conv2.out_channels, -1),
-                    conv1.weight.view(conv1.out_channels, -1),
-                ).view(conv2.out_channels, conv1.in_channels, *conv1.kernel_size)
-
-                module.weight.data = combined_weight.data
-                if conv2.bias is not None:
-                    module.bias.data = conv2.bias.data
-
-                del module._lrc_node_a, module._lrc_node_b
-
-                module.forward = module._lrc_save_forward
-                module.requires_grad_(module._lrc_save_require_grad)
-
-            if isinstance(module, nn.Linear) and hasattr(module, '_lrc_node_a'):
-                linear1 = module._lrc_node_a
-                linear2 = module._lrc_node_b
-
-                combined_weight = torch.matmul(linear2.weight, linear1.weight)
-
-                module.weight.data = combined_weight.data
-                if linear2.bias is not None:
-                    module.bias.data = linear2.bias.data
-                del module._lrc_node_a, module._lrc_node_b
-                module.forward = module._lrc_save_forward
-                module.requires_grad_(module._lrc_save_require_grad)
-
-        traverse_module(model, _visit, call_middle=False)
-
-        return model
-=======
         self.module.eval()
 
         for p in self.module.parameters():
@@ -1123,6 +779,7 @@
         cond = torch.argmax(forward_res, dim=-1)
         forward_res = self.purifier(forward_res, cond)
         return forward_res, addition_info
+
 
 class Inversion(nn.Module):
     def __init__(self, nc, ngf, nz, truncation, c):
@@ -1153,7 +810,7 @@
             nn.Tanh(),
             # state size. (ngf) x 32 x 32
             nn.ConvTranspose2d(ngf, nc, 4, 2, 1),
-            nn.Sigmoid()
+            nn.Sigmoid(),
             # state size. (nc) x 64 x 64
         )
 
@@ -1169,6 +826,7 @@
         x = x.view(-1, 1, 64, 64)
         return x
 
+
 @register_model('adv_purifier')
 class AdversarialPurifierWrapper(BaseClassifierWrapper):
 
@@ -1177,7 +835,7 @@
         self,
         module: BaseImageClassifier,
         path: str,
-        device: str, 
+        device: str,
         iteration: int,
         eta: float,
         eps: float,
@@ -1197,42 +855,45 @@
             p.requires_grad = False
 
         self.inversion = Inversion(nc=1, ngf=128, nz=530, truncation=530, c=50)
-        self.inversion.load_state_dict(state_dict=torch.load(path, map_location='cpu'), strict=True)
+        self.inversion.load_state_dict(
+            state_dict=torch.load(path, map_location='cpu'), strict=True
+        )
         self.inversion.to(device=device)
         self.inversion.eval()
-    
-    def get_noise(self, ori_logit: Tensor, cur_logit: Tensor, grad: Tensor, eta: float, eps: float):
+
+    def get_noise(
+        self, ori_logit: Tensor, cur_logit: Tensor, grad: Tensor, eta: float, eps: float
+    ):
         logit = cur_logit + eta * torch.sign(grad)
         l = torch.argmax(ori_logit)
         m = torch.relu(torch.max(logit) - logit[l])
         logit[l] += m
         noise = logit - ori_logit
         if torch.norm(noise, p=1) > eps:
-            noise *= (eps / torch.norm(noise, p=1))
+            noise *= eps / torch.norm(noise, p=1)
         return noise
-    
-    
 
     def parameters(self, recurse: bool = True) -> Iterator[Parameter]:
         return self.purifier.inversion(recurse=recurse)
->>>>>>> 636c1709
 
     def _forward_impl(self, image: Tensor, *args, **kwargs):
         forward_res, addition_info = self.module(image, *args, **kwargs)
         # addition_info[HOOK_NAME_HIDDEN] = [h.get_feature() for h in self.hidden_hooks]
-<<<<<<< HEAD
-        # print(type(forward_res), type(addition_info))
-        # exit()
-        return forward_res, addition_info
-=======
         addition_info['ori_logits'] = forward_res
         ori_logit = forward_res
         cur_logit = torch.tensor(forward_res, requires_grad=True)
-        optimizer = torch.optim.Adam(cur_logit, lr=0.0002, betas=(0.5, 0.999), amsgrad=True)
+        optimizer = torch.optim.Adam(
+            cur_logit, lr=0.0002, betas=(0.5, 0.999), amsgrad=True
+        )
         for i in range(self.iteration):
             recon = self.inversion(torch.softmax(cur_logit))
             loss = F.mse_loss(recon, image)
             loss.backward()
-            cur_logit = ori_logit + self.get_noise(ori_logit=ori_logit, cur_logit=cur_logit, grad=loss.grad, eta=self.eta, eps=self.eps)
-        return torch.softmax(cur_logit), addition_info
->>>>>>> 636c1709
+            cur_logit = ori_logit + self.get_noise(
+                ori_logit=ori_logit,
+                cur_logit=cur_logit,
+                grad=loss.grad,
+                eta=self.eta,
+                eps=self.eps,
+            )
+        return torch.softmax(cur_logit), addition_info