--- conflicted
+++ resolved
@@ -11,11 +11,7 @@
 from ..modelresult import ModelResult
 from ..evolve import evolve
 from ..base import BaseTargetModel
-<<<<<<< HEAD
-from ...utils.torchutil import OutputHook
-=======
 from ...utils import OutputHook
->>>>>>> 46bfdd8c
 
 class Flatten(nn.Module):
     def forward(self, input):
