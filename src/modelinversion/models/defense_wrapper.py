--- conflicted
+++ resolved
@@ -10,11 +10,7 @@
 
 from .modelresult import ModelResult
 from .base import BaseTargetModel
-<<<<<<< HEAD
 from ..utils import BaseHook, InputHook, OutputHook, traverse_name_module
-=======
-from ..utils import BaseHook, InputHook, OutputHook, traverse_module
->>>>>>> 9e41c939
 
 class TorchVisionModelWrapper(BaseTargetModel):
     
@@ -23,7 +19,6 @@
         self.model = model
         self.num_classes = num_classes
         self.resolution = 224
-<<<<<<< HEAD
         
         leaf_modules = []
         traverse_name_module(self.model, lambda m: leaf_modules.append(m))
@@ -43,105 +38,13 @@
         return self.feat_dim
     
     def forward(self, x):
-=======
-        
-        leaf_modules = []
-        traverse_module(self.model, lambda m: leaf_modules.append(m))
-        self.fc_layer = None
-        for m in leaf_modules[::-1]:
-            if isinstance(m, nn.Linear):
-                self.hook = InputHook(m)
-                self.feat_dim = m.weight.shape[-1]
-                if num_classes != m.weight.shape[0]:
-                    self.fc_layer = nn.Linear(self.feat_dim, num_classes)
-                break
-    def get_feature_dim(self) -> int:
-        return self.feat_dim
-    
-    def forward(self, x):
-        
-        if x.shape[-1] != self.resolution or x.shape[-2] != self.resolution:
-            x = resize(x, [self.resolution, self.resolution])
-            
-        res = self.model(x)
-        feature = self.hook.get_feature()[0]
-        if self.fc_layer is not None:
-            
-            res = self.fc_layer(feature)
-        return  ModelResult(res, [feature])
-
-# class TorchVisionModelWrapper(BaseTargetModel):
-    
-#     def __init__(self, model: nn.Module, num_classes):
-#         super().__init__()
-        
-#         self.model = model
-        
-#         monitor_module = model
-#         children = list(model.children())
-#         while len(children) > 0:
-#             monitor_module = children[-1]
-#             children = list(monitor_module.children())
-            
-#         if not isinstance(monitor_module, nn.Linear):
-#             raise NotImplementedError()  
-        
-#         self.hook = InputHook(monitor_module)
-#         self.feat_dim = monitor_module.weight.shape[-1]
-#         self.num_classes = num_classes
-        
-#         self.resolution = 224
-        
-#         self.flatten_models = []
-#         traverse_module(self.model, lambda x: self.flatten_models.append(x))
-        
-#         # self.is_change_fc = False
-#         # if self.num_classes != monitor_module.weight.shape[0]:
-#         self.fc_layer = nn.Linear(self.feat_dim, self.num_classes)
-#             # self.is_change_fc = True
-            
-        
-#     def get_feature_dim(self) -> int:
-#         return self.feat_dim
-    
-#     def create_hidden_hooks(self) -> list:
-        
-#         hiddens_hooks = []
-        
-#         length_hidden = len(self.flatten_models)
-        
-#         num_body_monitor = 4
-#         offset = length_hidden // num_body_monitor
-#         for i in range(num_body_monitor):
-#             hiddens_hooks.append(OutputHook(self.flatten_models[offset * (i+1) - 1]))
-        
-#         # hiddens_hooks.append(OutputHook(self.output_layer))
-#         return hiddens_hooks
-    
-#     def freeze_front_layers(self) -> None:
-#         length_hidden = len(self.flatten_models)
-#         for i in range(int(length_hidden * 2 // 3)):
-#             self.flatten_models[i].requires_grad_(False)
-            
-#     def forward(self, x):
->>>>>>> 9e41c939
         
 #         if x.shape[-1] != self.resolution or x.shape[-2] != self.resolution:
 #             x = resize(x, [self.resolution, self.resolution])
             
-<<<<<<< HEAD
         res = self.model(x)
         feature = self.hook.get_feature()[-1]
         return  ModelResult(res, [feature])
-=======
-#         res = self.model(x)
-#         # feature = feature.view(feature.size(0), -1)
-#         feature = self.hook.get_feature()[0]
-        
-#         # if self.is_change_fc:
-#         res = self.fc_layer(feature)
-#         return  ModelResult(res, [feature])
->>>>>>> 9e41c939
 
 class VibWrapper(nn.Module):
     
