from .log import Tee
from .random import set_random_seed
from .accumulator import Accumulator, DictAccumulator
<<<<<<< HEAD
from .torchutil import *
from .io import safe_save
=======
from .torchutil import *
>>>>>>> 9e41c939
<|MERGE_RESOLUTION|>--- conflicted
+++ resolved
@@ -1,9 +1,5 @@
 from .log import Tee
 from .random import set_random_seed
 from .accumulator import Accumulator, DictAccumulator
-<<<<<<< HEAD
 from .torchutil import *
-from .io import safe_save
-=======
-from .torchutil import *
->>>>>>> 9e41c939
+from .io import safe_save