--- conflicted
+++ resolved
@@ -85,13 +85,8 @@
         try:
             target_filename = target_eval_models_file[dataset_name][target_name]
         except:
-<<<<<<< HEAD
-            raise RuntimeError(f'checkpoint of model {target_name} dataset {dataset_name} is NOT supported')
-        return self.load_state_dict( target_model, ['target_eval', dataset_name, target_filename], device)
-=======
             target_filename = f'{target_name}_{dataset_name}.pt'
         self.load_state_dict( target_model, ['target_eval', dataset_name, target_filename], device)
->>>>>>> 0795675f
             
     def save_result_image(self, img: torch.Tensor, label: int, save_name = None, folder_name='all_imgs'):
         if isinstance(label, torch.Tensor):
