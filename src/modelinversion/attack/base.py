import os
from abc import ABCMeta, abstractmethod
from dataclasses import dataclass, field

import torch

from ..models import *
from ..foldermanager import FolderManager
from ..metrics.base import *
from ..utils import DictAccumulator

@dataclass
class BaseAttackConfig:
    
    # classifier
    target_name: str
    eval_name: str
    
    # folders
    ckpt_dir: str
    result_dir: str
    dataset_dir: str
    cache_dir: str
    defense_ckpt_dir: str = None
    
    # dataset
    dataset_name: str = 'celeba'
    
    # misc
    defense_type: str = 'no_defense'
    device: str = 'cpu'

class BaseAttacker(metaclass=ABCMeta):
    
    def __init__(self, config: BaseAttackConfig) -> None:
        self.config = config
        tag = self.get_tag()
        cache_dir = os.path.join(config.cache_dir, tag)
        result_dir = os.path.join(config.result_dir, tag)
        
        self.folder_manager = FolderManager(config.ckpt_dir, config.dataset_dir, cache_dir, result_dir, config.defense_ckpt_dir, config.defense_type)
        
        self.prepare_classifiers()
        
<<<<<<< HEAD
        print('--------------- config --------------')
        print(config)
        print('-------------------------------------')
        
=======
>>>>>>> 9e41c939
    def register_dirs(self, dirs: dict):
        for k, v in dirs.items():
            os.makedirs(v, exist_ok=True)
            setattr(self.folder_manager.config, k, v)
    
    @abstractmethod
    def get_tag(self) -> str:
        raise NotImplementedError()
    
    @abstractmethod
    def prepare_attack(self):
        raise NotImplementedError()
    
    @abstractmethod
    def attack_step(self, iden) -> dict:
        raise NotImplementedError()
    
    def prepare_classifiers(self):
        
        config = self.config
        folder_manager = self.folder_manager
        
        self.T = get_model(config.target_name, config.dataset_name, device=config.device, defense_type=config.defense_type)
        folder_manager.load_target_model_state_dict(self.T, config.dataset_name, config.target_name, device=config.device, defense_type=config.defense_type)

        self.E = get_model(config.eval_name, config.dataset_name, device=config.device)
        folder_manager.load_target_model_state_dict(self.E, config.dataset_name, config.eval_name, device=config.device)
        
        self.T.eval()
        self.E.eval()
   
    
    def attack(self, batch_size: int, target_labels: list):
        
        self.batch_size = batch_size
        self.target_labels = target_labels
        
        self.prepare_attack()
        
        config = self.config
        
        print("=> Begin attacking ...")
        # aver_acc, aver_acc5, aver_var, aver_var5 = 0, 0, 0, 0
        
        total_num = len(target_labels)
        
        accumulator = DictAccumulator()
        
        if total_num > 0:
            for idx in range((total_num - 1) // batch_size + 1):
                print("--------------------- Attack batch [%s]------------------------------" % idx)
                iden = torch.tensor(
                    target_labels[idx * batch_size: min((idx+1)*batch_size, total_num)], device=config.device, dtype=torch.long
                )
                
                update_dict = self.attack_step(iden)
                
                bs = len(iden)
                
                accumulator.add(update_dict)
                
            for key, val in accumulator.avg().items():
                print(f'average {key}: {val:.6f}')
            
    def evaluation(self, batch_size, transform=None, knn=True, feature_distance=True, fid=False):
        eval_metrics = []
        
        if knn:
            eval_metrics.append(KnnDistanceMetric(self.folder_manager, device=self.config.device, model=self.E))
        
        if feature_distance:
            eval_metrics.append(FeatureDistanceMetric(self.folder_manager, self.config.device, model=self.E))
        
        if fid:
            eval_metrics.append(FIDMetric(self.folder_manager, device=self.config.device, model=None))
                                
        for metric in eval_metrics:
            metric: BaseMetric
            print(f'calculate {metric.get_metric_name()}')
<<<<<<< HEAD
            metric.evaluation(self.config.dataset_name, batch_size, transform)
            
class BaseSingleLabelAttacker(BaseAttacker):

    def __init__(self, config: BaseAttackConfig) -> None:
        super().__init__(config)
        
    def attack_step(self, target) -> dict:
        return super().attack_step(target)
        
    def attack(self, batch_size: int, target_labels: list):
    
        self.batch_size = batch_size
        self.target_labels = target_labels
        
        self.prepare_attack()
        
        config = self.config
        
        print("=> Begin attacking ...")
        
        total_num = len(target_labels)
        
        accumulator = DictAccumulator()
        
        if total_num > 0:
            for target in target_labels:
                print(f"--------------------- Attack label [{target}]------------------------------")
                
                update_dict = self.attack_step(target)
                
                
                accumulator.add(update_dict)
                
            for key, val in accumulator.avg().items():
                print(f'average {key}: {val:.6f}')
=======
            metric.evaluation(self.config.dataset_name, batch_size, transform)
>>>>>>> 9e41c939
<|MERGE_RESOLUTION|>--- conflicted
+++ resolved
@@ -42,13 +42,10 @@
         
         self.prepare_classifiers()
         
-<<<<<<< HEAD
         print('--------------- config --------------')
         print(config)
         print('-------------------------------------')
         
-=======
->>>>>>> 9e41c939
     def register_dirs(self, dirs: dict):
         for k, v in dirs.items():
             os.makedirs(v, exist_ok=True)
@@ -128,7 +125,6 @@
         for metric in eval_metrics:
             metric: BaseMetric
             print(f'calculate {metric.get_metric_name()}')
-<<<<<<< HEAD
             metric.evaluation(self.config.dataset_name, batch_size, transform)
             
 class BaseSingleLabelAttacker(BaseAttacker):
@@ -164,7 +160,4 @@
                 accumulator.add(update_dict)
                 
             for key, val in accumulator.avg().items():
-                print(f'average {key}: {val:.6f}')
-=======
-            metric.evaluation(self.config.dataset_name, batch_size, transform)
->>>>>>> 9e41c939
+                print(f'average {key}: {val:.6f}')